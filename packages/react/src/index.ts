--- conflicted
+++ resolved
@@ -38,11 +38,8 @@
   default as LoadingSpinner,
   LoadingSpinnerIcon,
 } from './components/LoadingSpinner'
-<<<<<<< HEAD
 export {
   default as DropdownSelector,
   DropdownSelectorItem,
 } from './components/DropdownSelector'
-=======
-export { default as Checkbox } from './components/Checkbox'
->>>>>>> c8c6f392
+export { default as Checkbox } from './components/Checkbox'