--- conflicted
+++ resolved
@@ -1,8 +1,4 @@
-<<<<<<< HEAD
-import { forwardRef, useImperativeHandle, useRef } from 'react'
-=======
-import React, { forwardRef, memo, useImperativeHandle, useRef } from 'react'
->>>>>>> de4d7ee9
+import { forwardRef, useImperativeHandle, useRef, memo } from 'react'
 import styled, { keyframes } from 'styled-components'
 import { theme } from '../../styled'
 
