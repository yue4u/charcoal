import React, { useCallback, useContext } from 'react'
import styled from 'styled-components'
import warning from 'warning'
import { theme } from '../../styled'
import { px } from '@charcoal-ui/utils'

export type RadioProps = React.PropsWithChildren<{
  value: string
  disabled?: boolean
}>

export default function Radio({
  value,
  disabled = false,
  children,
}: RadioProps) {
  const {
    name,
    selected,
    disabled: isParentDisabled,
    readonly,
    invalid,
    onChange,
  } = useContext(RadioGroupContext)

  warning(
    // eslint-disable-next-line @typescript-eslint/no-unnecessary-condition
    name !== undefined,
    `"name" is not Provided for <Radio>. Perhaps you forgot to wrap with <RadioGroup> ?`
  )

  const isSelected = value === selected
  const isDisabled = disabled || isParentDisabled
  const isReadonly = readonly && !isSelected

  const handleChange = useCallback(
    (e: React.ChangeEvent<HTMLInputElement>) => {
      onChange(e.currentTarget.value)
    },
    [onChange]
  )

  return (
    <RadioRoot aria-disabled={isDisabled || isReadonly}>
      <RadioInput
        name={name}
        value={value}
        checked={isSelected}
        invalid={invalid}
        onChange={handleChange}
        disabled={isDisabled || isReadonly}
      />
      {children != null && <RadioLabel>{children}</RadioLabel>}
    </RadioRoot>
  )
}

const RadioRoot = styled.label`
  display: grid;
  grid-template-columns: auto 1fr;
  grid-gap: ${({ theme }) => px(theme.spacing[4])};
  align-items: center;
  cursor: pointer;

  ${theme((o) => [o.disabled])}
`

export const RadioInput = styled.input.attrs({ type: 'radio' })<{
  invalid?: boolean
}>`
  /** Make prior to browser default style */
  &[type='radio'] {
    appearance: none;
    display: block;
    box-sizing: border-box;

    margin: 0;
    padding: 6px;

    width: 20px;
    height: 20px;

<<<<<<< HEAD
    ${({ invalid = false }) =>
=======
    cursor: pointer;

    ${({ hasError = false }) =>
>>>>>>> 62fe3dc7
      theme((o) => [
        o.borderRadius('oval'),
        o.bg.surface1.hover.press,
        invalid && o.outline.assertive,
      ])};

    &:not(:checked) {
      border-width: 2px;
      border-style: solid;
      border-color: ${({ theme }) => theme.color.text3};
    }

    &:checked {
      ${theme((o) => o.bg.brand.hover.press)}

      &::after {
        content: '';
        display: block;
        width: 8px;
        height: 8px;
        pointer-events: none;

        ${theme((o) => [o.bg.text5.hover.press, o.borderRadius('oval')])}
      }
    }

    ${theme((o) => o.outline.default.focus)}

    /* FIXME: o.outline.default.focus の transition に o.bg.brand の transition が打ち消されてしまう */
    transition: all 0.2s !important;
  }
`

const RadioLabel = styled.div`
  ${theme((o) => [o.typography(14), o.font.text2])}
`

export type RadioGroupProps = React.PropsWithChildren<{
  className?: string
  value?: string
  label: string
  name: string
  onChange(next: string): void
  disabled?: boolean
  readonly?: boolean
  invalid?: boolean
}>

// TODO: use (or polyfill) flex gap
const StyledRadioGroup = styled.div`
  display: grid;
  grid-template-columns: 1fr;
  grid-gap: ${({ theme }) => px(theme.spacing[8])};
`

interface RadioGroupContext {
  name: string
  selected?: string
  disabled: boolean
  readonly: boolean
  invalid: boolean
  onChange: (next: string) => void
}

const RadioGroupContext = React.createContext<RadioGroupContext>({
  name: undefined as never,
  selected: undefined,
  disabled: false,
  readonly: false,
  invalid: false,
  onChange() {
    throw new Error(
      'Cannot find onChange() handler. Perhaps you forgot to wrap with <RadioGroup> ?'
    )
  },
})

export function RadioGroup({
  className,
  value,
  label,
  name,
  onChange,
  disabled,
  readonly,
  invalid,
  children,
}: RadioGroupProps) {
  const handleChange = useCallback(
    (next: string) => {
      onChange(next)
    },
    [onChange]
  )

  return (
    <RadioGroupContext.Provider
      value={{
        name,
        selected: value,
        disabled: disabled ?? false,
        readonly: readonly ?? false,
        invalid: invalid ?? false,
        onChange: handleChange,
      }}
    >
      <StyledRadioGroup
        role="radiogroup"
        aria-orientation="vertical"
        aria-label={label}
        aria-invalid={invalid}
        className={className}
      >
        {children}
      </StyledRadioGroup>
    </RadioGroupContext.Provider>
  )
}<|MERGE_RESOLUTION|>--- conflicted
+++ resolved
@@ -12,7 +12,7 @@
 export default function Radio({
   value,
   disabled = false,
-  children,
+  children
 }: RadioProps) {
   const {
     name,
@@ -20,7 +20,7 @@
     disabled: isParentDisabled,
     readonly,
     invalid,
-    onChange,
+    onChange
   } = useContext(RadioGroupContext)
 
   warning(
@@ -79,18 +79,13 @@
 
     width: 20px;
     height: 20px;
-
-<<<<<<< HEAD
+    cursor: pointer;
+
     ${({ invalid = false }) =>
-=======
-    cursor: pointer;
-
-    ${({ hasError = false }) =>
->>>>>>> 62fe3dc7
       theme((o) => [
         o.borderRadius('oval'),
         o.bg.surface1.hover.press,
-        invalid && o.outline.assertive,
+        invalid && o.outline.assertive
       ])};
 
     &:not(:checked) {
@@ -161,7 +156,7 @@
     throw new Error(
       'Cannot find onChange() handler. Perhaps you forgot to wrap with <RadioGroup> ?'
     )
-  },
+  }
 })
 
 export function RadioGroup({
@@ -173,7 +168,7 @@
   disabled,
   readonly,
   invalid,
-  children,
+  children
 }: RadioGroupProps) {
   const handleChange = useCallback(
     (next: string) => {
@@ -190,7 +185,7 @@
         disabled: disabled ?? false,
         readonly: readonly ?? false,
         invalid: invalid ?? false,
-        onChange: handleChange,
+        onChange: handleChange
       }}
     >
       <StyledRadioGroup
