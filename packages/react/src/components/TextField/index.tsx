import { useTextField } from '@react-aria/textfield'
import { useVisuallyHidden } from '@react-aria/visually-hidden'
<<<<<<< HEAD
import React, {
  ReactNode,
  useCallback,
  useEffect,
  useRef,
  useState,
} from 'react'
import styled from 'styled-components'
=======
import { ReactNode, useCallback, useEffect, useRef, useState } from 'react'
import * as React from 'react'
import styled, { css } from 'styled-components'
>>>>>>> c940737d
import FieldLabel, { FieldLabelProps } from '../FieldLabel'
import { countCodePointsInString, mergeRefs } from '../../_lib'
import { theme } from '../../styled'
import { ReactAreaUseTextFieldCompat } from '../../_lib/compat'

type DOMProps = Omit<
  React.InputHTMLAttributes<HTMLInputElement>,
  // react-ariaのhookは、onChangeが`(v: string) => void`想定
  | 'onChange'

  // RDFa Attributeとかぶる
  // https://github.com/DefinitelyTyped/DefinitelyTyped/blob/58d57ca87ac7be0d306c0844dc254e90c150bd0d/types/react/index.d.ts#L1951
  | 'prefix'

  // ReactAreaUseTextFieldCompatに書いてあるような事情で、ここにあるイベントハンドラの型をゆるめる
  | keyof ReactAreaUseTextFieldCompat
>

export interface TextFieldProps
  extends Pick<FieldLabelProps, 'label' | 'requiredText' | 'subLabel'>,
    DOMProps,
    ReactAreaUseTextFieldCompat {
  readonly prefix?: ReactNode
  readonly suffix?: ReactNode

  // <input> 要素は number とか string[] もありうるが、今はこれしか想定してない
  readonly defaultValue?: string
  readonly value?: string
  readonly onChange?: (value: string) => void

  // react-ariaの型定義のせいでHTMLInputElementにできない
  readonly onKeyDown?: (event: React.KeyboardEvent<Element>) => void
  readonly onFocus?: (event: React.FocusEvent<Element>) => void
  readonly onBlur?: (event: React.FocusEvent<Element>) => void

  readonly showCount?: boolean
  readonly showLabel?: boolean
  readonly assistiveText?: string
  readonly invalid?: boolean

  /**
   * tab-indexがｰ1かどうか
   */
  readonly excludeFromTabOrder?: boolean
}

const TextField = React.forwardRef<HTMLInputElement, TextFieldProps>(
  function SingleLineTextFieldInner({ onChange, ...props }, forwardRef) {
    const {
      className,
      showLabel = false,
      showCount = false,
      label,
      requiredText,
      subLabel,
      disabled = false,
      required,
      invalid = false,
      assistiveText,
      maxLength,
      prefix = null,
      suffix = null,
    } = props

    const { visuallyHiddenProps } = useVisuallyHidden()
    const ariaRef = useRef<HTMLInputElement>(null)
    const prefixRef = useRef<HTMLSpanElement>(null)
    const suffixRef = useRef<HTMLSpanElement>(null)
    const [count, setCount] = useState(
      countCodePointsInString(props.value ?? '')
    )
    const [prefixWidth, setPrefixWidth] = useState(0)
    const [suffixWidth, setSuffixWidth] = useState(0)

    const nonControlled = props.value === undefined
    const handleChange = useCallback(
      (value: string) => {
        const count = countCodePointsInString(value)
        if (maxLength !== undefined && count > maxLength) {
          return
        }
        if (nonControlled) {
          setCount(count)
        }
        onChange?.(value)
      },
      [maxLength, nonControlled, onChange]
    )

    useEffect(() => {
      setCount(countCodePointsInString(props.value ?? ''))
    }, [props.value])

    const { inputProps, labelProps, descriptionProps, errorMessageProps } =
      useTextField(
        {
          inputElementType: 'input',
          isDisabled: disabled,
          isRequired: required,
          validationState: invalid ? 'invalid' : 'valid',
          description: !invalid && assistiveText,
          errorMessage: invalid && assistiveText,
          onChange: handleChange,
          ...props,
        },
        ariaRef
      )

    useEffect(() => {
      const prefixObserver = new ResizeObserver((entries) => {
        setPrefixWidth(entries[0].contentRect.width)
      })
      const suffixObserver = new ResizeObserver((entries) => {
        setSuffixWidth(entries[0].contentRect.width)
      })

      if (prefixRef.current !== null) {
        prefixObserver.observe(prefixRef.current)
      }
      if (suffixRef.current !== null) {
        suffixObserver.observe(suffixRef.current)
      }

      return () => {
        suffixObserver.disconnect()
        prefixObserver.disconnect()
      }
    }, [])

    return (
      <TextFieldRoot className={className} isDisabled={disabled}>
        <TextFieldLabel
          label={label}
          requiredText={requiredText}
          required={required}
          subLabel={subLabel}
          {...labelProps}
          {...(!showLabel ? visuallyHiddenProps : {})}
        />
        <StyledInputContainer>
          <PrefixContainer ref={prefixRef}>
            <Affix>{prefix}</Affix>
          </PrefixContainer>
          <StyledInput
            ref={mergeRefs(forwardRef, ariaRef)}
            invalid={invalid}
            extraLeftPadding={prefixWidth}
            extraRightPadding={suffixWidth}
            {...inputProps}
          />
          <SuffixContainer ref={suffixRef}>
            <Affix>{suffix}</Affix>
            {showCount && (
              <SingleLineCounter>
                {maxLength !== undefined ? `${count}/${maxLength}` : count}
              </SingleLineCounter>
            )}
          </SuffixContainer>
        </StyledInputContainer>
        {assistiveText != null && assistiveText.length !== 0 && (
          <AssistiveText
            invalid={invalid}
            {...(invalid ? errorMessageProps : descriptionProps)}
          >
            {assistiveText}
          </AssistiveText>
        )}
      </TextFieldRoot>
    )
  }
)

export default TextField

const TextFieldRoot = styled.div<{ isDisabled: boolean }>`
  display: flex;
  flex-direction: column;

  ${(p) => p.isDisabled && { opacity: p.theme.elementEffect.disabled.opacity }}
`

const TextFieldLabel = styled(FieldLabel)`
  ${theme((o) => o.margin.bottom(8))}
`

const StyledInputContainer = styled.div`
  height: 40px;
  display: grid;
  position: relative;
`

const PrefixContainer = styled.span`
  position: absolute;
  top: 50%;
  left: 8px;
  transform: translateY(-50%);
  z-index: 1;
`

const SuffixContainer = styled.span`
  position: absolute;
  top: 50%;
  right: 8px;
  transform: translateY(-50%);

  display: flex;
  gap: 8px;
`

const Affix = styled.span`
  user-select: none;

  ${theme((o) => [o.typography(14).preserveHalfLeading, o.font.text2])}
`

const StyledInput = styled.input<{
  invalid: boolean
  extraLeftPadding: number
  extraRightPadding: number
}>`
  border: none;
  box-sizing: border-box;
  outline: none;
  font-family: inherit;

  /* Prevent zooming for iOS Safari */
  transform-origin: top left;
  transform: scale(0.875);
  width: calc(100% / 0.875);
  height: calc(100% / 0.875);
  font-size: calc(14px / 0.875);
  line-height: calc(22px / 0.875);
  padding-left: calc((8px + ${(p) => p.extraLeftPadding}px) / 0.875);
  padding-right: calc((8px + ${(p) => p.extraRightPadding}px) / 0.875);
  border-radius: calc(4px / 0.875);

  /* Display box-shadow for iOS Safari */
  appearance: none;

  ${(p) =>
    theme((o) => [
      o.bg.surface3.hover,
      o.outline.default.focus,
      p.invalid && o.outline.assertive,
      o.font.text2,
    ])}

  &::placeholder {
    ${theme((o) => o.font.text3)}
  }
`

const SingleLineCounter = styled.span`
  ${theme((o) => [o.typography(14).preserveHalfLeading, o.font.text3])}
`

const AssistiveText = styled.p<{ invalid: boolean }>`
  ${(p) =>
    theme((o) => [
      o.typography(14),
      o.margin.top(8),
      o.margin.bottom(0),
      o.font[p.invalid ? 'assertive' : 'text1'],
    ])}
`<|MERGE_RESOLUTION|>--- conflicted
+++ resolved
@@ -1,19 +1,8 @@
 import { useTextField } from '@react-aria/textfield'
 import { useVisuallyHidden } from '@react-aria/visually-hidden'
-<<<<<<< HEAD
-import React, {
-  ReactNode,
-  useCallback,
-  useEffect,
-  useRef,
-  useState,
-} from 'react'
-import styled from 'styled-components'
-=======
 import { ReactNode, useCallback, useEffect, useRef, useState } from 'react'
 import * as React from 'react'
-import styled, { css } from 'styled-components'
->>>>>>> c940737d
+import styled from 'styled-components'
 import FieldLabel, { FieldLabelProps } from '../FieldLabel'
 import { countCodePointsInString, mergeRefs } from '../../_lib'
 import { theme } from '../../styled'
