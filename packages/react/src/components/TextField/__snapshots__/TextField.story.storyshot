--- conflicted
+++ resolved
@@ -1591,13 +1591,7 @@
       >
         <button
           className="c11 c12"
-<<<<<<< HEAD
-          height={20}
           onClick={[Function]}
-          size="XS"
-          width={20}
-=======
->>>>>>> 32db350f
         >
           <pixiv-icon
             name="16/Remove"
