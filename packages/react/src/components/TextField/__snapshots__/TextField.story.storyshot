--- conflicted
+++ resolved
@@ -1144,31 +1144,9 @@
 .c12 {
   font-size: 14px;
   line-height: 22px;
-<<<<<<< HEAD
   margin-top: 4px;
-=======
-  display: flow-root;
-  margin-top: 8px;
-  margin-bottom: 0px;
+  margin-bottom: -4px;
   color: var(--charcoal-text2);
-}
-
-.c15::before {
-  display: block;
-  width: 0;
-  height: 0;
-  content: '';
-  margin-top: -4px;
-}
-
-.c15::after {
-  display: block;
-  width: 0;
-  height: 0;
-  content: '';
->>>>>>> 9154b546
-  margin-bottom: -4px;
-  color: var(--charcoal-text1);
 }
 
 .c0 {
