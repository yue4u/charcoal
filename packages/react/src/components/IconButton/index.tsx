--- conflicted
+++ resolved
@@ -48,22 +48,21 @@
   display: flex;
   align-items: center;
   justify-content: center;
-  color: var(${({ font }) => `--charcoal-${font}`});
-  background-color: var(${({ background }) => `--charcoal-${background}`});
+  color: var(${({ $font }) => `--charcoal-${$font}`});
+  background-color: var(${({ $background }) => `--charcoal-${$background}`});
   border-radius: 999999px;
   transition: 0.2s background-color, 0.2s box-shadow;
 
-<<<<<<< HEAD
   &:not(:disabled):not([aria-disabled]),
   &[aria-disabled='false'] {
     &:hover {
       background-color: var(
-        ${({ background }) => `--charcoal-${background}-hover`}
+        ${({ $background }) => `--charcoal-${$background}-hover`}
       );
     }
     &:active {
       background-color: var(
-        ${({ background }) => `--charcoal-${background}-press`}
+        ${({ $background }) => `--charcoal-${$background}-press`}
       );
     }
     &:focus,
@@ -78,16 +77,6 @@
   &[aria-disabled]:not([aria-disabled='false']) {
     opacity: 0.32;
   }
-=======
-  ${({ $font, $background }) =>
-    theme((o) => [
-      o.font[$font],
-      o.bg[$background].hover.press,
-      o.disabled,
-      o.borderRadius('oval'),
-      o.outline.default.focus,
-    ])}
->>>>>>> 1671fd13
 `
 
 function styledProps({ $size, $variant }: StyledIconButtonProps) {
