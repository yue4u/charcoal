<<<<<<< HEAD
import { ChangeEvent, useCallback, useContext } from 'react'
import * as React from 'react'
=======
import React, {
  ChangeEvent,
  forwardRef,
  memo,
  useCallback,
  useContext,
} from 'react'
>>>>>>> de4d7ee9
import styled, { css } from 'styled-components'
import warning from 'warning'
import { theme } from '../../styled'
import { disabledSelector, px } from '@charcoal-ui/utils'

import { MultiSelectGroupContext } from './context'

export type MultiSelectProps = React.PropsWithChildren<{
  value: string
  disabled?: boolean
  variant?: 'default' | 'overlay'
  className?: string
  onChange?: (payload: { value: string; selected: boolean }) => void
}>

<<<<<<< HEAD
export default function MultiSelect({
  value,
  disabled = false,
  onChange,
  variant = 'default',
  children,
}: MultiSelectProps) {
  const {
    name,
    selected,
    disabled: parentDisabled,
    readonly,
    invalid,
    onChange: parentOnChange,
  } = useContext(MultiSelectGroupContext)

  warning(
    // eslint-disable-next-line @typescript-eslint/no-unnecessary-condition
    name !== undefined,
    `"name" is not Provided for <MultiSelect>. Perhaps you forgot to wrap with <MultiSelectGroup> ?`
  )

  const isSelected = selected.includes(value)
  const isDisabled = disabled || parentDisabled || readonly

  const handleChange = useCallback(
    (event: ChangeEvent<HTMLInputElement>) => {
      if (!(event.currentTarget instanceof HTMLInputElement)) {
        return
      }
      if (onChange) onChange({ value, selected: event.currentTarget.checked })
      parentOnChange({ value, selected: event.currentTarget.checked })
=======
const MultiSelect = forwardRef<HTMLInputElement, MultiSelectProps>(
  function MultiSelectInner(
    {
      value,
      forceChecked = false,
      disabled = false,
      onChange,
      variant = 'default',
      className,
      children,
>>>>>>> de4d7ee9
    },
    ref
  ) {
    const {
      name,
      selected,
      disabled: parentDisabled,
      readonly,
      hasError,
      onChange: parentOnChange,
    } = useContext(MultiSelectGroupContext)

    warning(
      // eslint-disable-next-line @typescript-eslint/no-unnecessary-condition
      name !== undefined,
      `"name" is not Provided for <MultiSelect>. Perhaps you forgot to wrap with <MultiSelectGroup> ?`
    )

    const isSelected = selected.includes(value) || forceChecked
    const isDisabled = disabled || parentDisabled || readonly

    const handleChange = useCallback(
      (event: ChangeEvent<HTMLInputElement>) => {
        if (!(event.currentTarget instanceof HTMLInputElement)) {
          return
        }
        if (onChange) onChange({ value, selected: event.currentTarget.checked })
        parentOnChange({ value, selected: event.currentTarget.checked })
      },
      [onChange, parentOnChange, value]
    )

    return (
      <MultiSelectRoot aria-disabled={isDisabled} className={className}>
        <MultiSelectInput
          {...{
            name,
            value,
            hasError,
          }}
          checked={isSelected}
          disabled={isDisabled}
          onChange={handleChange}
          overlay={variant === 'overlay'}
          aria-invalid={hasError}
          ref={ref}
        />
        <MultiSelectInputOverlay
          overlay={variant === 'overlay'}
          hasError={hasError}
          aria-hidden={true}
        >
          <pixiv-icon name="24/Check" unsafe-non-guideline-scale={16 / 24} />
        </MultiSelectInputOverlay>
        {Boolean(children) && <MultiSelectLabel>{children}</MultiSelectLabel>}
      </MultiSelectRoot>
    )
  }
)

<<<<<<< HEAD
  return (
    <MultiSelectRoot aria-disabled={isDisabled}>
      <MultiSelectInput
        {...{
          name,
          value,
          invalid,
        }}
        checked={isSelected}
        disabled={isDisabled}
        onChange={handleChange}
        overlay={variant === 'overlay'}
        aria-invalid={invalid}
      />
      <MultiSelectInputOverlay
        overlay={variant === 'overlay'}
        invalid={invalid}
        aria-hidden={true}
      >
        <pixiv-icon name="24/Check" unsafe-non-guideline-scale={16 / 24} />
      </MultiSelectInputOverlay>
      {Boolean(children) && <MultiSelectLabel>{children}</MultiSelectLabel>}
    </MultiSelectRoot>
  )
}
=======
export default memo(MultiSelect)
>>>>>>> de4d7ee9

const MultiSelectRoot = styled.label`
  display: grid;
  grid-template-columns: auto 1fr;
  align-items: center;
  position: relative;
  cursor: pointer;
  ${disabledSelector} {
    cursor: default;
  }
  gap: ${({ theme }) => px(theme.spacing[4])};
  ${theme((o) => o.disabled)}
`

const MultiSelectLabel = styled.div`
  display: flex;
  align-items: center;
  ${theme((o) => [o.typography(14), o.font.text2])}
`

const MultiSelectInput = styled.input.attrs({ type: 'checkbox' })<{
  invalid: boolean
  overlay: boolean
}>`
  &[type='checkbox'] {
    appearance: none;
    display: block;
    width: 20px;
    height: 20px;
    margin: 0;

    &:checked {
      ${theme((o) => o.bg.brand.hover.press)}
    }

    ${({ invalid, overlay }) =>
      theme((o) => [
        o.bg.text3.hover.press,
        o.borderRadius('oval'),
        invalid && !overlay && o.outline.assertive,
        overlay && o.bg.surface4,
      ])};
  }
`

const MultiSelectInputOverlay = styled.div<{
  overlay: boolean
  invalid: boolean
}>`
  position: absolute;
  top: -2px;
  left: -2px;
  box-sizing: border-box;
  display: flex;
  align-items: center;
  justify-content: center;

  ${({ invalid, overlay }) =>
    theme((o) => [
      o.width.px(24),
      o.height.px(24),
      o.borderRadius('oval'),
      o.font.text5,
      invalid && overlay && o.outline.assertive,
    ])}

  ${({ overlay }) =>
    overlay &&
    css`
      border-color: ${({ theme }) => theme.color.text5};
      border-width: 2px;
      border-style: solid;
    `}
`

export type MultiSelectGroupProps = React.PropsWithChildren<{
  className?: string
  name: string
  label: string
  selected: string[]
  onChange: (selected: string[]) => void
  disabled?: boolean
  readonly?: boolean
  invalid?: boolean
}>

export function MultiSelectGroup({
  className,
  name,
  label,
  selected,
  onChange,
  disabled = false,
  readonly = false,
  invalid = false,
  children,
}: MultiSelectGroupProps) {
  const handleChange = useCallback(
    (payload: { value: string; selected: boolean }) => {
      const index = selected.indexOf(payload.value)

      if (payload.selected) {
        if (index < 0) {
          onChange([...selected, payload.value])
        }
      } else {
        if (index >= 0) {
          onChange([...selected.slice(0, index), ...selected.slice(index + 1)])
        }
      }
    },
    [onChange, selected]
  )

  return (
    <MultiSelectGroupContext.Provider
      value={{
        name,
        selected: Array.from(new Set(selected)),
        disabled,
        readonly,
        invalid,
        onChange: handleChange,
      }}
    >
      <div className={className} aria-label={label} data-testid="SelectGroup">
        {children}
      </div>
    </MultiSelectGroupContext.Provider>
  )
}<|MERGE_RESOLUTION|>--- conflicted
+++ resolved
@@ -1,15 +1,5 @@
-<<<<<<< HEAD
-import { ChangeEvent, useCallback, useContext } from 'react'
+import { ChangeEvent, useCallback, useContext, forwardRef, memo } from 'react'
 import * as React from 'react'
-=======
-import React, {
-  ChangeEvent,
-  forwardRef,
-  memo,
-  useCallback,
-  useContext,
-} from 'react'
->>>>>>> de4d7ee9
 import styled, { css } from 'styled-components'
 import warning from 'warning'
 import { theme } from '../../styled'
@@ -25,51 +15,15 @@
   onChange?: (payload: { value: string; selected: boolean }) => void
 }>
 
-<<<<<<< HEAD
-export default function MultiSelect({
-  value,
-  disabled = false,
-  onChange,
-  variant = 'default',
-  children,
-}: MultiSelectProps) {
-  const {
-    name,
-    selected,
-    disabled: parentDisabled,
-    readonly,
-    invalid,
-    onChange: parentOnChange,
-  } = useContext(MultiSelectGroupContext)
-
-  warning(
-    // eslint-disable-next-line @typescript-eslint/no-unnecessary-condition
-    name !== undefined,
-    `"name" is not Provided for <MultiSelect>. Perhaps you forgot to wrap with <MultiSelectGroup> ?`
-  )
-
-  const isSelected = selected.includes(value)
-  const isDisabled = disabled || parentDisabled || readonly
-
-  const handleChange = useCallback(
-    (event: ChangeEvent<HTMLInputElement>) => {
-      if (!(event.currentTarget instanceof HTMLInputElement)) {
-        return
-      }
-      if (onChange) onChange({ value, selected: event.currentTarget.checked })
-      parentOnChange({ value, selected: event.currentTarget.checked })
-=======
 const MultiSelect = forwardRef<HTMLInputElement, MultiSelectProps>(
   function MultiSelectInner(
     {
       value,
-      forceChecked = false,
       disabled = false,
       onChange,
       variant = 'default',
       className,
       children,
->>>>>>> de4d7ee9
     },
     ref
   ) {
@@ -78,7 +32,7 @@
       selected,
       disabled: parentDisabled,
       readonly,
-      hasError,
+      invalid,
       onChange: parentOnChange,
     } = useContext(MultiSelectGroupContext)
 
@@ -88,7 +42,7 @@
       `"name" is not Provided for <MultiSelect>. Perhaps you forgot to wrap with <MultiSelectGroup> ?`
     )
 
-    const isSelected = selected.includes(value) || forceChecked
+    const isSelected = selected.includes(value) 
     const isDisabled = disabled || parentDisabled || readonly
 
     const handleChange = useCallback(
@@ -108,18 +62,18 @@
           {...{
             name,
             value,
-            hasError,
+            invalid,
           }}
           checked={isSelected}
           disabled={isDisabled}
           onChange={handleChange}
           overlay={variant === 'overlay'}
-          aria-invalid={hasError}
+          aria-invalid={invalid}
           ref={ref}
         />
         <MultiSelectInputOverlay
           overlay={variant === 'overlay'}
-          hasError={hasError}
+          invalid={invalid}
           aria-hidden={true}
         >
           <pixiv-icon name="24/Check" unsafe-non-guideline-scale={16 / 24} />
@@ -130,35 +84,7 @@
   }
 )
 
-<<<<<<< HEAD
-  return (
-    <MultiSelectRoot aria-disabled={isDisabled}>
-      <MultiSelectInput
-        {...{
-          name,
-          value,
-          invalid,
-        }}
-        checked={isSelected}
-        disabled={isDisabled}
-        onChange={handleChange}
-        overlay={variant === 'overlay'}
-        aria-invalid={invalid}
-      />
-      <MultiSelectInputOverlay
-        overlay={variant === 'overlay'}
-        invalid={invalid}
-        aria-hidden={true}
-      >
-        <pixiv-icon name="24/Check" unsafe-non-guideline-scale={16 / 24} />
-      </MultiSelectInputOverlay>
-      {Boolean(children) && <MultiSelectLabel>{children}</MultiSelectLabel>}
-    </MultiSelectRoot>
-  )
-}
-=======
 export default memo(MultiSelect)
->>>>>>> de4d7ee9
 
 const MultiSelectRoot = styled.label`
   display: grid;
