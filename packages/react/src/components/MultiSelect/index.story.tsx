--- conflicted
+++ resolved
@@ -88,17 +88,7 @@
       selected={selected ? ['選択肢1', '選択肢3'] : []}
     >
       {[1, 2, 3, 4].map((idx) => (
-<<<<<<< HEAD
-        <MultiSelect value={`選択肢${idx}`} variant={variant} key={idx}>
-=======
-        <MultiSelect
-          value={`選択肢${idx}`}
-          forceChecked={firstOptionForceChecked && idx === 1}
-          variant={variant}
-          key={idx}
-          className={className}
-        >
->>>>>>> de4d7ee9
+        <MultiSelect value={`選択肢${idx}`} variant={variant} key={idx} className={className}>
           選択肢{idx}
         </MultiSelect>
       ))}
@@ -124,12 +114,8 @@
   label: string
   disabled?: boolean
   readonly?: boolean
-<<<<<<< HEAD
   invalid?: boolean
-=======
-  hasError?: boolean
   className?: string
->>>>>>> de4d7ee9
   variant?: 'default' | 'overlay'
 }
 
