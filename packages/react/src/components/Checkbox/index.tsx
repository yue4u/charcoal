import { forwardRef, memo, useMemo } from 'react'
import * as React from 'react'
import styled, { css } from 'styled-components'
import { useCheckbox } from '@react-aria/checkbox'
import { useObjectRef } from '@react-aria/utils'
import { useToggleState } from 'react-stately'
import { disabledSelector } from '@charcoal-ui/utils'

import type { AriaCheckboxProps } from '@react-types/checkbox'
import Icon from '../Icon'

type CheckboxLabelProps =
  | {
      children: React.ReactNode
    }
  | {
      label: string
    }

export type CheckboxProps = CheckboxLabelProps & {
  readonly id?: string
  readonly name?: string
  readonly className?: string

  readonly checked?: boolean
  readonly defaultChecked?: boolean
  readonly disabled?: boolean
  readonly readonly?: boolean
  readonly invalid?: boolean

  readonly onClick?: () => void
  readonly onChange?: (isSelected: boolean) => void
  readonly onBlur?: () => void
  readonly onFocus?: () => void
}

const Checkbox = forwardRef<HTMLInputElement, CheckboxProps>(
  function CheckboxInner({ invalid = false, ...props }, ref) {
    const ariaCheckboxProps = useMemo<AriaCheckboxProps>(
      () => ({
        ...props,
        isSelected: props.checked,
        defaultSelected: props.defaultChecked,
        validationState: invalid ? 'invalid' : 'valid',
        // children がいない場合は aria-label をつけないといけない
        'aria-label': 'children' in props ? undefined : props.label,
        isDisabled: props.disabled,
      }),
      [invalid, props]
    )
    const state = useToggleState(ariaCheckboxProps)
    const objectRef = useObjectRef(ref)

    const { inputProps } = useCheckbox(ariaCheckboxProps, state, objectRef)
    const isDisabled = (props.disabled ?? false) || (props.readonly ?? false)

    return (
      <InputRoot aria-disabled={isDisabled} className={props.className}>
        <CheckboxRoot>
          <CheckboxInput type="checkbox" {...inputProps} invalid={invalid} />
          <CheckboxInputOverlay aria-hidden={true} checked={inputProps.checked}>
            <Icon name="24/Check" unsafeNonGuidelineScale={2 / 3} />
          </CheckboxInputOverlay>
        </CheckboxRoot>

        {'children' in props && <InputLabel>{props.children}</InputLabel>}
      </InputRoot>
    )
  }
)

export default memo(Checkbox)

const hiddenCss = css`
  visibility: hidden;
`

const InputRoot = styled.label`
  position: relative;
  display: flex;

  cursor: pointer;
  ${disabledSelector} {
    cursor: default;
  }

  gap: 4px;
  &:disabled,
  &[aria-disabled]:not([aria-disabled='false']) {
    opacity: 0.32;
  }
`

const CheckboxRoot = styled.div`
  position: relative;
`

const CheckboxInput = styled.input<{ invalid: boolean }>`
  &[type='checkbox'] {
    appearance: none;
    display: block;
    cursor: pointer;
    margin: 0;
    width: 20px;
    height: 20px;
    border-radius: 4px;
    transition: 0.2s box-shadow, 0.2s background-color;

    &:checked {
      background-color: var(--charcoal-brand);

      &:not(:disabled):not([aria-disabled]),
      &[aria-disabled='false'] {
        &:hover {
          background-color: var(--charcoal-brand-hover);
        }
        &:active {
          background-color: var(--charcoal-brand-press);
        }
      }
    }

    &:not(:disabled):not([aria-disabled]),
    &[aria-disabled='false'] {
      &:focus,
      &:active {
        outline: none;
        box-shadow: 0 0 0 4px rgba(0, 150, 250, 0.32);
        &:not(:focus-visible) {
          outline: none;
        }
      }
      &:focus-visible {
        outline: none;
        box-shadow: 0 0 0 4px rgba(0, 150, 250, 0.32);
      }
    }

    &:not(:checked) {
      border-width: 2px;
      border-style: solid;
      border-color: var(--charcoal-text4);
    }
<<<<<<< HEAD
=======
    ${theme((o) => [o.outline.default.focus, o.borderRadius(4)])}
    ${(p) => p.invalid && theme((o) => [o.outline.assertive])}

    /* FIXME: o.outline.default.focus の transition に o.bg.brand の transition が打ち消されてしまう */
    transition: all 0.2s !important;
>>>>>>> 724ccbb2
  }
`

const CheckboxInputOverlay = styled.div<{ checked?: boolean }>`
  position: absolute;
  top: -2px;
  left: -2px;
  box-sizing: border-box;
  display: flex;
  align-items: center;
  justify-content: center;
  width: 24px;
  height: 24px;
  color: var(--charcoal-text5);

  ${({ checked }) => checked !== true && hiddenCss};
`

const InputLabel = styled.div`
  color: var(--charcoal-text2);
  font-size: 14px;
  /** checkbox の height が 20px なのでcheckbox と text が揃っているように見せるために行ボックスの高さを 20px にしている */
  line-height: 20px;
`<|MERGE_RESOLUTION|>--- conflicted
+++ resolved
@@ -8,6 +8,7 @@
 
 import type { AriaCheckboxProps } from '@react-types/checkbox'
 import Icon from '../Icon'
+import { theme } from '../../styled'
 
 type CheckboxLabelProps =
   | {
@@ -141,14 +142,7 @@
       border-style: solid;
       border-color: var(--charcoal-text4);
     }
-<<<<<<< HEAD
-=======
-    ${theme((o) => [o.outline.default.focus, o.borderRadius(4)])}
     ${(p) => p.invalid && theme((o) => [o.outline.assertive])}
-
-    /* FIXME: o.outline.default.focus の transition に o.bg.brand の transition が打ち消されてしまう */
-    transition: all 0.2s !important;
->>>>>>> 724ccbb2
   }
 `
 
