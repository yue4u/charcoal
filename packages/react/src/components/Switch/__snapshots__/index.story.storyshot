--- conflicted
+++ resolved
@@ -16,17 +16,6 @@
 .c0[aria-disabled]:not([aria-disabled='false']) {
   opacity: 0.32;
   cursor: default;
-}
-
-<<<<<<< HEAD
-.c2 {
-  font-size: 14px;
-  line-height: 22px;
-  color: var(--charcoal-text2);
-  margin-left: 4px;
-=======
-.c0:active > input {
-  box-shadow: 0 0 0 4px rgba(0,150,250,0.32);
 }
 
 .c1 {
@@ -62,6 +51,15 @@
 }
 
 .c1:focus {
+  outline: none;
+  box-shadow: 0 0 0 4px rgba(0,150,250,0.32);
+}
+
+.c1:focus:not(:focus-visible) {
+  box-shadow: none;
+}
+
+.c1:focus-visible {
   box-shadow: 0 0 0 4px rgba(0,150,250,0.32);
 }
 
@@ -162,11 +160,6 @@
 .c0[aria-disabled]:not([aria-disabled='false']) {
   opacity: 0.32;
   cursor: default;
-}
-
-.c0:active > input {
-  box-shadow: 0 0 0 4px rgba(0,150,250,0.32);
->>>>>>> 073dff2c
 }
 
 .c1 {
@@ -469,12 +462,6 @@
   cursor: default;
 }
 
-<<<<<<< HEAD
-=======
-.c0:active > input {
-  box-shadow: 0 0 0 4px rgba(0,150,250,0.32);
-}
-
 .c2 {
   font-size: 14px;
   line-height: 22px;
@@ -482,7 +469,6 @@
   margin-left: 4px;
 }
 
->>>>>>> 073dff2c
 .c1 {
   -webkit-appearance: none;
   -moz-appearance: none;
