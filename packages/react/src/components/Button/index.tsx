import { forwardRef } from 'react'
<<<<<<< HEAD
import styled, { css } from 'styled-components'
import { unreachable } from '../../_lib'
import Clickable, { ClickableElement, ClickableProps } from '../Clickable'
import { focusVisibleFocusRingCss } from '@charcoal-ui/styled'
=======
import { ClickableElement, ClickableProps } from '../Clickable'
import { variantToFont } from './lib/variantToFont'
import { variantToBackground } from './lib/variantToBackground'
import { StyledButton } from './StyledButton'
>>>>>>> 073dff2c

export type Variant =
  | 'Primary'
  | 'Default'
  | 'Overlay'
  | 'Danger'
  | 'Navigation'

export type Size = 'S' | 'M'

export type ButtonProps = Partial<{
  variant: Variant
  size: Size
  fullWidth: boolean
}> &
  ClickableProps

const Button = forwardRef<ClickableElement, ButtonProps>(function Button(
  {
    children,
    variant = 'Default',
    size = 'M',
    fullWidth: fixed = false,
    disabled = false,
    ...rest
  },
  ref
) {
  return (
    <StyledButton
      {...rest}
      disabled={disabled}
      $background={variantToBackground(variant)}
      $color={variantToFont(variant)}
      $size={size}
      $fullWidth={fixed}
      ref={ref}
    >
      {children}
    </StyledButton>
  )
})

<<<<<<< HEAD
const horizontalPaddingSmall = css`
  padding-right: 16px;
  padding-left: 16px;
`
const horizontalPaddingMedium = css`
  padding-right: 24px;
  padding-left: 24px;
`

type StyledButtonProps = Omit<StyledProps, '$variant'> & {
  $background: ReturnType<typeof variantToBackground>
  $color: ReturnType<typeof variantToFont>
}

const StyledButton = styled(Clickable)<StyledButtonProps>`
  width: ${(p) => (p.$fullWidth ? 'stretch' : 'min-content')};
  display: inline-grid;
  align-items: center;
  justify-content: center;
  cursor: pointer;
  user-select: none;
  white-space: nowrap;
  border-radius: 999999px;
  font-size: 14px;
  line-height: 22px;
  font-weight: bold;

  ${(p) => (p.$size === 'M' ? horizontalPaddingMedium : horizontalPaddingSmall)}

  color: var(--charcoal-${(p) => p.$color});
  background-color: var(--charcoal-${(p) => p.$background});
  transition: 0.2s color, 0.2s background-color, 0.2s box-shadow;

  &:not(:disabled):not([aria-disabled]),
  &[aria-disabled='false'] {
    ${focusVisibleFocusRingCss}

    &:hover {
      color: var(--charcoal-${(p) => p.$color}-hover);
      background-color: var(--charcoal-${(p) => p.$background}-hover);
    }
    &:active {
      color: var(--charcoal-${(p) => p.$color}-press);
      background-color: var(--charcoal-${(p) => p.$background}-press);
    }
  }

  &:disabled,
  &[aria-disabled]:not([aria-disabled='false']) {
    opacity: 0.32;
  }

  /* よく考えたらheight=32って定義が存在しないな... */
  height: ${(p) => (p.$size === 'M' ? 40 : 32)}px;
`

function variantToBackground(variant: Variant) {
  switch (variant) {
    case 'Overlay':
      return 'surface4'
    case 'Default':
      return 'surface3'
    case 'Primary':
      return 'brand'
    case 'Navigation':
      return 'surface6'
    case 'Danger':
      return 'assertive'
    default:
      return unreachable(variant)
  }
}

function variantToFont(variant: Variant) {
  switch (variant) {
    case 'Overlay':
      return 'text5'
    case 'Default':
      return 'text2'
    case 'Primary':
      return 'text5'
    case 'Navigation':
      return 'text5'
    case 'Danger':
      return 'text5'
    default:
      return unreachable(variant)
  }
}
=======
export default Button
>>>>>>> 073dff2c
<|MERGE_RESOLUTION|>--- conflicted
+++ resolved
@@ -1,15 +1,8 @@
 import { forwardRef } from 'react'
-<<<<<<< HEAD
-import styled, { css } from 'styled-components'
-import { unreachable } from '../../_lib'
-import Clickable, { ClickableElement, ClickableProps } from '../Clickable'
-import { focusVisibleFocusRingCss } from '@charcoal-ui/styled'
-=======
 import { ClickableElement, ClickableProps } from '../Clickable'
 import { variantToFont } from './lib/variantToFont'
 import { variantToBackground } from './lib/variantToBackground'
 import { StyledButton } from './StyledButton'
->>>>>>> 073dff2c
 
 export type Variant =
   | 'Primary'
@@ -53,96 +46,4 @@
   )
 })
 
-<<<<<<< HEAD
-const horizontalPaddingSmall = css`
-  padding-right: 16px;
-  padding-left: 16px;
-`
-const horizontalPaddingMedium = css`
-  padding-right: 24px;
-  padding-left: 24px;
-`
-
-type StyledButtonProps = Omit<StyledProps, '$variant'> & {
-  $background: ReturnType<typeof variantToBackground>
-  $color: ReturnType<typeof variantToFont>
-}
-
-const StyledButton = styled(Clickable)<StyledButtonProps>`
-  width: ${(p) => (p.$fullWidth ? 'stretch' : 'min-content')};
-  display: inline-grid;
-  align-items: center;
-  justify-content: center;
-  cursor: pointer;
-  user-select: none;
-  white-space: nowrap;
-  border-radius: 999999px;
-  font-size: 14px;
-  line-height: 22px;
-  font-weight: bold;
-
-  ${(p) => (p.$size === 'M' ? horizontalPaddingMedium : horizontalPaddingSmall)}
-
-  color: var(--charcoal-${(p) => p.$color});
-  background-color: var(--charcoal-${(p) => p.$background});
-  transition: 0.2s color, 0.2s background-color, 0.2s box-shadow;
-
-  &:not(:disabled):not([aria-disabled]),
-  &[aria-disabled='false'] {
-    ${focusVisibleFocusRingCss}
-
-    &:hover {
-      color: var(--charcoal-${(p) => p.$color}-hover);
-      background-color: var(--charcoal-${(p) => p.$background}-hover);
-    }
-    &:active {
-      color: var(--charcoal-${(p) => p.$color}-press);
-      background-color: var(--charcoal-${(p) => p.$background}-press);
-    }
-  }
-
-  &:disabled,
-  &[aria-disabled]:not([aria-disabled='false']) {
-    opacity: 0.32;
-  }
-
-  /* よく考えたらheight=32って定義が存在しないな... */
-  height: ${(p) => (p.$size === 'M' ? 40 : 32)}px;
-`
-
-function variantToBackground(variant: Variant) {
-  switch (variant) {
-    case 'Overlay':
-      return 'surface4'
-    case 'Default':
-      return 'surface3'
-    case 'Primary':
-      return 'brand'
-    case 'Navigation':
-      return 'surface6'
-    case 'Danger':
-      return 'assertive'
-    default:
-      return unreachable(variant)
-  }
-}
-
-function variantToFont(variant: Variant) {
-  switch (variant) {
-    case 'Overlay':
-      return 'text5'
-    case 'Default':
-      return 'text2'
-    case 'Primary':
-      return 'text5'
-    case 'Navigation':
-      return 'text5'
-    case 'Danger':
-      return 'text5'
-    default:
-      return unreachable(variant)
-  }
-}
-=======
-export default Button
->>>>>>> 073dff2c
+export default Button