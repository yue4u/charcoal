--- conflicted
+++ resolved
@@ -210,7 +210,6 @@
 
 export const BottomSheet: Story<ModalProps> = BottomSheetStory.bind({})
 
-<<<<<<< HEAD
 export const NotDismmissableStory: Story<ModalProps> = (args: ModalProps) => {
   const state = useOverlayTriggerState({})
   return (
@@ -238,6 +237,4 @@
     </OverlayProvider>
   )
 }
-=======
-export { InternalScrollStory as InternalScroll } from './__stories__/InternalScrollStory'
->>>>>>> f1045377
+export { InternalScrollStory as InternalScroll } from './__stories__/InternalScrollStory'