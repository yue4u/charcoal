--- conflicted
+++ resolved
@@ -14,11 +14,8 @@
 import Button, { ButtonProps } from '../Button'
 import IconButton from '../IconButton'
 import { useObjectRef } from '@react-aria/utils'
-<<<<<<< HEAD
 import { Dialog } from './Dialog'
-=======
 import { ModalBackgroundContext } from './ModalBackgroundContext'
->>>>>>> 4ceb37c9
 
 export type BottomSheet = boolean | 'full'
 export type Size = 'S' | 'M' | 'L'
@@ -146,37 +143,8 @@
             style={transitionEnabled ? { backgroundColor, overflow } : {}}
             $bottomSheet={bottomSheet}
           >
-<<<<<<< HEAD
-            <Dialog
-              ref={ref}
-              {...modalProps}
-              style={transitionEnabled ? { transform } : {}}
-              size={size}
-              bottomSheet={bottomSheet}
-              className={className}
-            >
-              <ModalContext.Provider
-                value={{
-                  titleProps: {},
-                  title,
-                  close: onClose,
-                  showDismiss,
-                  bottomSheet,
-                }}
-              >
-                {children}
-                {isDismissable === true && (
-                  <ModalCrossButton
-                    size="S"
-                    icon="24/Close"
-                    onClick={onClose}
-                  />
-                )}
-              </ModalContext.Provider>
-            </Dialog>
-=======
             <ModalBackgroundContext.Provider value={bgRef.current}>
-              <ModalDialog
+              <Dialog
                 ref={ref}
                 {...modalProps}
                 style={transitionEnabled ? { transform } : {}}
@@ -204,9 +172,8 @@
                     )}
                   </ModalContext.Provider>
                 </Dialog>
-              </ModalDialog>
+              </Dialog>
             </ModalBackgroundContext.Provider>
->>>>>>> 4ceb37c9
           </ModalBackground>
         </Overlay>
       )
