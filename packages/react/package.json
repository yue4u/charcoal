--- conflicted
+++ resolved
@@ -52,11 +52,7 @@
     "@charcoal-ui/styled": "^2.0.0-alpha.5",
     "@charcoal-ui/theme": "^2.0.0-alpha.7",
     "@charcoal-ui/utils": "^1.1.0-alpha.2",
-<<<<<<< HEAD
     "@react-aria/button": "^3.6.3",
-=======
-    "@react-aria/button": "^3.6.2",
->>>>>>> 1fb44e46
     "@react-aria/checkbox": "^3.2.3",
     "@react-aria/dialog": "^3.2.1",
     "@react-aria/focus": "^3.6.1",
