import { DropdownSelectorProps } from '@charcoal-ui/react'
import { ApiTableData, TableItem } from '../_components/ApiTable'

export const apiData: ApiTableData<DropdownSelectorProps, {}> & {
  onChange: TableItem
} = {
  assertiveText: {
<<<<<<< HEAD
    description: '下側に表示するテキスト。',
=======
    description: '下に表示するヒントテキスト',
    type: 'string',
  },
  autoComplete: {
    description: 'selectタグに付けるautoComplete属性',
>>>>>>> e31a1b49
    type: 'string',
  },
  disabled: {
    default: 'false',
<<<<<<< HEAD
    description: 'tureであれば入力を無効にする。',
    type: 'boolean',
  },
  invalid: {
    default: 'false',
    description:
      'trueであれば不正な入力であることを示すアウトラインを表示する。',
    type: 'boolean',
  },
  label: {
    description: 'ラベル。',
    required: true,
    type: 'string',
  },
  required: {
    default: 'false',
    description: 'trueかつshowLabelがtrueならrequiredTextを表示する。',
    type: 'boolean',
  },
  requiredText: {
    default: '"*必須"',
    description: '必須であることを示す文字列。',
    type: 'string',
  },
  showLabel: {
    description:
      'trueであればlabel,subLabelを表示する。requiredがtrueであればrequiredTextも表示する。',
    type: 'string',
  },
  subLabel: {
    description: '補助的な内容を示すラベル。',
=======
    description: '入力の無効化',
    type: 'boolean',
  },
  disabledKeys: {
    description: '無効にするアイテムのキー',
    type: 'Iterable<Key>',
  },
  invalid: {
    default: 'false',
    description: '不正な入力化',
    type: 'boolean',
  },
  label: {
    description: '上に表示されるラベル',
    required: true,
    type: 'string',
  },
  items: {
    description: '（非推奨）',
    type: '',
  },
  mode: {
    default: '',
    description: '（非推奨）',
    type: '"default" | "separator"',
  },
  onOpenChange: {
    default: '',
    description: '（非推奨）',
    type: '() => void',
  },
  open: {
    default: '',
    description: '（非推奨）',
    type: 'boolean',
  },
  required: {
    default: '',
    description: '入力の必須化',
    type: 'boolean',
  },
  requiredText: {
    default: '',
    description: '必須を示すテキスト、showLabelがtrueなら表示される',
    type: 'string',
  },
  showLabel: {
    default: '',
    description: 'ラベルを表示',
    type: 'boolean',
  },
  subLabel: {
    default: '',
    description: 'サブラベル、showLabel==trueなら表示される',
>>>>>>> e31a1b49
    type: 'string',
  },
  options: {
    default: '',
    description: '選択肢の配列。',
    required: true,
    type: '{ label: string id: string }',
  },
  value: {
    default: '',
<<<<<<< HEAD
    description: '選択中の選択肢のID。',
    required: true,
    type: 'string',
=======
    description: '選択されている値',
    type: 'Key',
>>>>>>> e31a1b49
  },
  onChange: {
    default: '',
    description: '選択肢が選択された時に呼び出されるイベント。',
    required: true,
    type: '(option: DropdownSelectorOption) => void',
  },
}<|MERGE_RESOLUTION|>--- conflicted
+++ resolved
@@ -5,20 +5,15 @@
   onChange: TableItem
 } = {
   assertiveText: {
-<<<<<<< HEAD
-    description: '下側に表示するテキスト。',
-=======
     description: '下に表示するヒントテキスト',
     type: 'string',
   },
   autoComplete: {
     description: 'selectタグに付けるautoComplete属性',
->>>>>>> e31a1b49
     type: 'string',
   },
   disabled: {
     default: 'false',
-<<<<<<< HEAD
     description: 'tureであれば入力を無効にする。',
     type: 'boolean',
   },
@@ -50,62 +45,6 @@
   },
   subLabel: {
     description: '補助的な内容を示すラベル。',
-=======
-    description: '入力の無効化',
-    type: 'boolean',
-  },
-  disabledKeys: {
-    description: '無効にするアイテムのキー',
-    type: 'Iterable<Key>',
-  },
-  invalid: {
-    default: 'false',
-    description: '不正な入力化',
-    type: 'boolean',
-  },
-  label: {
-    description: '上に表示されるラベル',
-    required: true,
-    type: 'string',
-  },
-  items: {
-    description: '（非推奨）',
-    type: '',
-  },
-  mode: {
-    default: '',
-    description: '（非推奨）',
-    type: '"default" | "separator"',
-  },
-  onOpenChange: {
-    default: '',
-    description: '（非推奨）',
-    type: '() => void',
-  },
-  open: {
-    default: '',
-    description: '（非推奨）',
-    type: 'boolean',
-  },
-  required: {
-    default: '',
-    description: '入力の必須化',
-    type: 'boolean',
-  },
-  requiredText: {
-    default: '',
-    description: '必須を示すテキスト、showLabelがtrueなら表示される',
-    type: 'string',
-  },
-  showLabel: {
-    default: '',
-    description: 'ラベルを表示',
-    type: 'boolean',
-  },
-  subLabel: {
-    default: '',
-    description: 'サブラベル、showLabel==trueなら表示される',
->>>>>>> e31a1b49
     type: 'string',
   },
   options: {
@@ -116,14 +55,9 @@
   },
   value: {
     default: '',
-<<<<<<< HEAD
     description: '選択中の選択肢のID。',
     required: true,
     type: 'string',
-=======
-    description: '選択されている値',
-    type: 'Key',
->>>>>>> e31a1b49
   },
   onChange: {
     default: '',
