--- conflicted
+++ resolved
@@ -117,7 +117,6 @@
         </ListItemLink>
       </ListItem>
       <ListItemHeader>@charcoal-ui/styled</ListItemHeader>
-<<<<<<< HEAD
       {styledList.map((item) => {
         return (
           <ListItem key={item.href} active={href === item.href}>
@@ -125,12 +124,6 @@
           </ListItem>
         )
       })}
-=======
-      {/* <ListItem active={href === '/@charcoal-ui/styled/Colors'}>
-        <ListItemLink href="/@charcoal-ui/styled/Colors">Colors</ListItemLink>
-      </ListItem> */}
-      {styledList.map(renderListItem)}
->>>>>>> 534417da
       <ListItemHeader>@charcoal-ui/react</ListItemHeader>
       {reactList.map(renderListItem)}
       <ListItemHeader>@charcoal-ui/icons</ListItemHeader>
