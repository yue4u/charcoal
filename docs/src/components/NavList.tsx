--- conflicted
+++ resolved
@@ -105,7 +105,6 @@
   },
 ]
 
-<<<<<<< HEAD
 const foundationList: ListItem[] = [
   {
     text: 'クイックスタート',
@@ -138,7 +137,9 @@
   {
     text: 'typography',
     href: '/@charcoal-ui/foundation/typography',
-=======
+  },
+]
+
 const themeList: ListItem[] = [
   {
     text: 'クイックスタート',
@@ -147,7 +148,6 @@
   {
     text: 'テーマカラー',
     href: '/@charcoal-ui/theme/colors',
->>>>>>> 23789ab8
   },
 ]
 
@@ -192,13 +192,10 @@
       {iconsList.map(renderListItem)}
       <ListItemHeader>@charcoal-ui/tailwind-diff</ListItemHeader>
       {tailwindDiffList.map(renderListItem)}
-<<<<<<< HEAD
       <ListItemHeader>@charcoal-ui/foundation</ListItemHeader>
       {foundationList.map(renderListItem)}
-=======
       <ListItemHeader>@charcoal-ui/theme</ListItemHeader>
       {themeList.map(renderListItem)}
->>>>>>> 23789ab8
       <ListItemHeader>Links</ListItemHeader>
       <ExternalLink href="https://github.com/pixiv/charcoal" text="GitHub" />
       <ExternalLink href="https://pixiv.github.io/charcoal/" text="Storybook" />
